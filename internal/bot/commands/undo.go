--- conflicted
+++ resolved
@@ -54,107 +54,7 @@
 		return err
 	}
 
-<<<<<<< HEAD
 	return c.undoActivity(ctx, activity.ID)
-=======
-	embed := discordutil.NewEmbedBuilder().
-		SetTitle("Undo Activity").
-		SetDescription("Are you sure you want to undo this activity?").
-		AddField("Name", activity.Name, true).
-		AddField("Date", fmt.Sprintf("<t:%d>", activity.Date.Unix()), true).
-		AddField("Created At", fmt.Sprintf("<t:%d>", activity.CreatedAt.Unix()), true).
-		AddField("Duration", activity.Duration.String(), true).
-		SetFooter("This cannot be undone!", "").
-		SetColor(discordutil.ColorWarning).
-		Build()
-
-	row := discordgo.ActionsRow{
-		Components: []discordgo.MessageComponent{
-			discordgo.Button{
-				Label:    "Yes",
-				Style:    discordgo.DangerButton,
-				CustomID: "undo_confirm",
-			},
-			discordgo.Button{
-				Label:    "No",
-				Style:    discordgo.SecondaryButton,
-				CustomID: "undo_cancel",
-			},
-		},
-	}
-
-	err = ctx.Respond(discordgo.InteractionResponseChannelMessageWithSource, &discordgo.InteractionResponseData{
-		Embeds:     []*discordgo.MessageEmbed{embed},
-		Components: []discordgo.MessageComponent{row},
-		Flags:      discordgo.MessageFlagsEphemeral,
-	})
-
-	if err != nil {
-		return err
-	}
-
-	msg, err := ctx.Session().InteractionResponse(ctx.Interaction().Interaction)
-
-	if err != nil {
-		return err
-	}
-
-	collectionContext, cancel := context.WithTimeout(ctx.Context(), 15*time.Second)
-	defer cancel()
-
-	ci, err := ctx.Bot.CollectSingleComponentInteraction(
-		collectionContext,
-		msg,
-		discordutil.NewInteractionUserFilter(
-			ctx.Interaction(),
-		),
-	)
-
-	if err != nil {
-		_, err := ctx.Session().InteractionResponseEdit(ctx.Interaction().Interaction, &discordgo.WebhookEdit{
-			Content:    ref.New("Timed out!"),
-			Components: &[]discordgo.MessageComponent{},
-			Embeds:     &[]*discordgo.MessageEmbed{},
-		})
-
-		return err
-	}
-
-	ciCtx, cancel := context.WithDeadline(ctx.Context(), discordutil.GetInteractionResponseDeadline(ci.Interaction))
-	defer cancel()
-
-	if ci.MessageComponentData().CustomID == "undo_confirm" {
-		err = c.r.DeleteByID(ciCtx, activity.ID)
-
-		if err != nil {
-			return err
-		}
-
-		err := ctx.Session().InteractionRespond(ci.Interaction, &discordgo.InteractionResponse{
-			Type: discordgo.InteractionResponseUpdateMessage,
-			Data: &discordgo.InteractionResponseData{
-				Content:    "Activity deleted!",
-				Components: []discordgo.MessageComponent{},
-				Embeds:     []*discordgo.MessageEmbed{},
-			},
-		})
-
-		return err
-	} else if ci.MessageComponentData().CustomID == "undo_cancel" {
-		err := ctx.Session().InteractionRespond(ci.Interaction, &discordgo.InteractionResponse{
-			Type: discordgo.InteractionResponseUpdateMessage,
-			Data: &discordgo.InteractionResponseData{
-				Content:    "Cancelled!",
-				Components: []discordgo.MessageComponent{},
-				Embeds:     []*discordgo.MessageEmbed{},
-			},
-		})
-
-		return err
-	} else {
-		return errors.New("invalid custom id")
-	}
->>>>>>> 9a80188f
 }
 
 func (c *UndoCommand) undoActivity(ctx *bot.InteractionContext, id uint64) error {
@@ -217,14 +117,13 @@
 	collectionContext, cancel := context.WithTimeout(ctx.Context(), 15*time.Second)
 	defer cancel()
 
-<<<<<<< HEAD
-	ci, err := discordutil.CollectSingleComponentInteraction(collectionContext, ctx.Session(), discordutil.NewMultiFilter(
-		discordutil.NewMessageFilter(msg.ID),
-		discordutil.NewUserFilter(discordutil.GetInteractionUser(ctx.Interaction()).ID),
-	))
-=======
-	ci, err := ctx.Bot.CollectSingleComponentInteraction(collectionContext, msg, discordutil.NewUserFilter(userID))
->>>>>>> 9a80188f
+	ci, err := ctx.Bot.CollectSingleComponentInteraction(
+		collectionContext,
+		msg,
+		discordutil.NewInteractionUserFilter(
+			ctx.Interaction(),
+		),
+	)
 
 	if err != nil {
 		_, err := ctx.Session().InteractionResponseEdit(ctx.Interaction().Interaction, &discordgo.WebhookEdit{
